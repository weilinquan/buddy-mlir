from enum import Enum
<<<<<<< HEAD
from typing import List, Tuple
=======
from typing import Dict, Optional, List, Tuple

>>>>>>> 67c9d406
import torch


class OpType(Enum):
    """
    Enum class for declare op's type.
    """

    BroadcastType = 0
    ElementwiseType = 1
    ReshapeType = 2
    ReduceType = 3
    ConcatType = 4
    PlaceholderType = 5
    GetItemType = 6


class Op:
    """
    Base class for all ops.
    Attributes:
        _name: The unique name of op node.
        _arguments: The op node's input.
        _children: The op node's successor nodes.
        _parent: The op node's predecessor nodes.
        _tensor_meta: The op node's output tensor shape and dtype.
        _op_type: The op node's type in class OpType.
        _device: The device for the op node to run.
    """

    def __init__(self) -> None:
        self._name = None
        self._arguments = []
        self._keyword_arguments = {}
        self._children = []
        self._parent = []
        self._tensor_meta = {}
        self._op_type = None
        self._device = "cpu"

    def add_parent(self, parent):
        self._parent.append(parent)

    def add_argument(self, arg):
        self._arguments.append(arg)

    def add_children(self, child):
        self._children.append(child)

    def set_device(self, device):
        self._device = device

    @classmethod
    def fx_create_node(
        cls,
        node_name: str,
        node_input: Tuple,
        node_users: List[torch.fx.Node],
        node_output_shape: torch.Size,
        node_output_dtype: torch.dtype,
        node_kwargs: Optional[Dict] = None,
    ):
        """
        Create an op node.
        Args:
            node_name: The unique name of op node.
            node_input: The op node's input.
            node_kwargs: The op node's kwargs.
            node_users: The op node's successor nodes.
            node_output_shape: The op node's output tensor shape.
            node_output_dtype: The op node's output tensor dtype.
        """
        buddy_node = cls()
        buddy_node._name = node_name
        for input_arg in node_input:
            if isinstance(input_arg, torch.fx.Node):
                buddy_node.add_argument(str(input_arg))
                buddy_node.add_parent(str(input_arg))
            else:
                buddy_node.add_argument(input_arg)
        
        if node_kwargs is None:
            node_kwargs = {} 
        buddy_node._keyword_arguments.update(node_kwargs)
        for child in node_users:
            buddy_node.add_children(child)
        buddy_node._tensor_meta["shape"] = node_output_shape
        buddy_node._tensor_meta["dtype"] = node_output_dtype
        return buddy_node

    @property
    def args(self):
        return self._arguments
    
    @property
    def kwargs(self):
        return self._keyword_arguments

    @property
    def name(self):
        return self._name

    @property
    def tensor_meta(self):
        return self._tensor_meta


class PlaceholderOp(Op):
    def __init__(self) -> None:
        super().__init__()
        self._op_type = OpType.PlaceholderType


class MatmulOp(Op):
    def __init__(self) -> None:
        super().__init__()
        self._op_type = OpType.ReduceType


class GetItemOp(Op):
    def __init__(self) -> None:
        super().__init__()
        self._op_type = OpType.GetItemType


class OutputOp(Op):
    def __init__(self) -> None:
        super().__init__()
        self._op_type = OpType.GetItemType

    @classmethod
    def fx_create_node(
        cls,
        node_name: str,
        node_input: torch.fx.Node | str,
    ):
        buddy_node = OutputOp()
        buddy_node._name = node_name
        for input_arg in node_input[0]:
            # only support fx node as output
            if isinstance(input_arg, torch.fx.Node):
                buddy_node.add_argument(str(input_arg))
                buddy_node.add_parent(str(input_arg))
        return buddy_node


class ArangeOp(Op):
    def __init__(self) -> None:
        super().__init__()
        self._op_type = OpType.PlaceholderType


class UnsqueezeOp(Op):
    def __init__(self) -> None:
        super().__init__()
        self._op_type = OpType.ReshapeType


class ViewOp(Op):
    def __init__(self) -> None:
        super().__init__()
        self._op_type = OpType.ReshapeType


class EmbeddingOp(Op):
    def __init__(self) -> None:
        super().__init__()
        self._op_type = OpType.ReshapeType


class OnesOp(Op):
    def __init__(self) -> None:
        super().__init__()
        self._op_type = OpType.PlaceholderType


class FullOp(Op):
    def __init__(self) -> None:
        super().__init__()
        self._op_type = OpType.PlaceholderType


class LessthanOp(Op):
    def __init__(self) -> None:
        super().__init__()
        self._op_type = OpType.BroadcastType


class MaskedFillOp(Op):
    def __init__(self) -> None:
        super().__init__()
        self._op_type = OpType.ElementwiseType


class SliceOp(Op):
    def __init__(self) -> None:
        super().__init__()
        self._op_type = OpType.ReshapeType


class ToCopyOp(Op):
    def __init__(self) -> None:
        super().__init__()
        self._op_type = OpType.ElementwiseType


class RsubOp(Op):
    def __init__(self) -> None:
        super().__init__()
        self._op_type = OpType.BroadcastType


class PowOp(Op):
    def __init__(self) -> None:
        super().__init__()
        self._op_type = OpType.BroadcastType


class MeanOp(Op):
    def __init__(self) -> None:
        super().__init__()
        self._op_type = OpType.ReduceType


class RsqrtOp(Op):
    def __init__(self) -> None:
        super().__init__()
        self._op_type = OpType.ElementwiseType


class MulOp(Op):
    def __init__(self) -> None:
        super().__init__()
        self._op_type = OpType.BroadcastType


class TransposeOp(Op):
    def __init__(self) -> None:
        super().__init__()
        self._op_type = OpType.ReshapeType


class TransposeSpecificDimOp(Op):
    def __init__(self) -> None:
        super().__init__()
        self._op_type = OpType.ReshapeType


class IndexOp(Op):
    def __init__(self) -> None:
        super().__init__()
        self._op_type = OpType.ReshapeType


class NegOp(Op):
    def __init__(self) -> None:
        super().__init__()
        self._op_type = OpType.ElementwiseType


class CatOp(Op):
    def __init__(self) -> None:
        super().__init__()
        self._op_type = OpType.ConcatType


class SqueezeOp(Op):
    def __init__(self) -> None:
        super().__init__()
        self._op_type = OpType.ReshapeType


class BatchMatmulOp(Op):
    def __init__(self) -> None:
        super().__init__()
        self._op_type = OpType.ReduceType


class DivOp(Op):
    def __init__(self) -> None:
        super().__init__()
        self._op_type = OpType.BroadcastType


class SoftmaxOp(Op):
    def __init__(self) -> None:
        super().__init__()
        self._op_type = OpType.ReduceType


class CloneOp(Op):
    def __init__(self) -> None:
        super().__init__()
        self._op_type = OpType.ReduceType


class SiluOp(Op):
    def __init__(self) -> None:
        super().__init__()
        self._op_type = OpType.ElementwiseType


class AddOp(Op):
    def __init__(self) -> None:
        super().__init__()
        self._op_type = OpType.BroadcastType


<<<<<<< HEAD
class MaxPool2dWithIndicesOp(Op):
    def __init__(self) -> None:
        super().__init__()
        self._op_type = OpType.ReduceType
        self._return_val = []

    def fx_create_node(
        self,
        node_name: str,
        node_input: Tuple,
        node_users: List,
        node_output_shape: List[torch.Size],
        node_output_dtype: List[torch.dtype],
    ):
        """
        Create an max_pool2d_with_indices node.
        Args:
            node_name: The unique name of op node.
            node_input: The op node's input.
            node_users: The op node's successor nodes.
            node_output_shape: The op node's output tensors shape.
            node_output_dtype: The op node's output tensors dtype.
        """
        buddy_node = MaxPool2dWithIndicesOp()
        buddy_node._name = node_name
        for input_arg in node_input:
            if isinstance(input_arg, torch.fx.Node):
                buddy_node.add_argument(str(input_arg))
                buddy_node.add_parent(str(input_arg))
            else:
                buddy_node.add_argument(input_arg)
        for child in node_users:
            buddy_node.add_children(child)
        buddy_node._return_val.append(
            {"shape": node_output_shape[0], "dtype": node_output_dtype[0]}
        )
        buddy_node._return_val.append(
            {"shape": node_output_shape[1], "dtype": node_output_dtype[1]}
        )
        return buddy_node

class MaxPool2dOp(Op):
    def __init__(self) -> None:
        super().__init__()
        self._op_type = OpType.ReduceType
=======
class AddMMOp(Op):
    def __init__(self) -> None:
        super().__init__()
        self._op_type = OpType.ReduceType


class AmaxOp(Op):
    def __init__(self) -> None:
        super().__init__()
        self._op_type = OpType.ReduceType


class SubOp(Op):
    def __init__(self) -> None:
        super().__init__()
        self._op_type = OpType.BroadcastType


class ConvertElementTypeOp(Op):
    def __init__(self) -> None:
        super().__init__()
        self._op_type = OpType.ElementwiseType


class ExpOp(Op):
    def __init__(self) -> None:
        super().__init__()
        self._op_type = OpType.ElementwiseType


class ExpandOp(Op):
    def __init__(self) -> None:
        super().__init__()
        self._op_type = OpType.ReshapeType


class PermuteOp(Op):
    def __init__(self) -> None:
        super().__init__()
        self._op_type = OpType.ReshapeType


class ReshapeOp(Op):
    def __init__(self) -> None:
        super().__init__()
        self._op_type = OpType.ReshapeType


class SelectOp(Op):
    def __init__(self) -> None:
        super().__init__()
        self._op_type = OpType.ReshapeType


class SumDimOp(Op):
    def __init__(self) -> None:
        super().__init__()
        self._op_type = OpType.ReduceType


class TanhOp(Op):
    def __init__(self) -> None:
        super().__init__()
        self._op_type = OpType.ElementwiseType


class VarMeanOp(Op):
    def __init__(self) -> None:
        super().__init__()
        self._op_type = OpType.ReduceType


class TOp(Op):
    def __init__(self) -> None:
        super().__init__()
        self._op_type = OpType.ReshapeType

class ErfOp(Op):
    def __init__(self) -> None:
        super().__init__()
        self._op_type = OpType.ElementwiseType
>>>>>>> 67c9d406
<|MERGE_RESOLUTION|>--- conflicted
+++ resolved
@@ -1,10 +1,6 @@
 from enum import Enum
-<<<<<<< HEAD
-from typing import List, Tuple
-=======
 from typing import Dict, Optional, List, Tuple
 
->>>>>>> 67c9d406
 import torch
 
 
@@ -313,7 +309,6 @@
         self._op_type = OpType.BroadcastType
 
 
-<<<<<<< HEAD
 class MaxPool2dWithIndicesOp(Op):
     def __init__(self) -> None:
         super().__init__()
@@ -359,7 +354,7 @@
     def __init__(self) -> None:
         super().__init__()
         self._op_type = OpType.ReduceType
-=======
+
 class AddMMOp(Op):
     def __init__(self) -> None:
         super().__init__()
@@ -441,4 +436,14 @@
     def __init__(self) -> None:
         super().__init__()
         self._op_type = OpType.ElementwiseType
->>>>>>> 67c9d406
+
+class Conv2dOp(Op):
+    def __init__(self) -> None:
+        super().__init__()
+        self._op_type = OpType.ReduceType
+        self._layout = "NCHW_FCHW"
+
+class ReluOp(Op):
+    def __init__(self) -> None:
+        super().__init__()
+        self._op_type = OpType.ElementwiseType