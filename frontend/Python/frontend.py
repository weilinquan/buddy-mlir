--- conflicted
+++ resolved
@@ -32,14 +32,9 @@
 from .ops.math import ops_registry as math_ops_registry
 from .graph import Graph, Tensordtype, TensorMeta
 from .frontend_ops_map import torch_ops_map
-<<<<<<< HEAD
 from .graph.transform import fuse_transpose_matmul, expand_same_shape_eliminate
 from .graph.kvcache import Llama7BModelConfig
 from .graph.transform import apply_kv_cache
-=======
-from .graph.transform import maxpool2d_simplify
-
->>>>>>> 93694f17
 
 class DynamoCompiler:
     """
@@ -154,13 +149,8 @@
                     node_dtype = self.torch_dtype_to_str(
                         str(node.meta["tensor_meta"].dtype)
                     )
-<<<<<<< HEAD
-                    buddy_node = torch_ops_map[str(node.target)].fx_create_node(
-                        str(node.name),
-=======
                     buddy_node = torch_ops_map[str(node.target.__name__)].fx_create_node(
                         node.name,
->>>>>>> 93694f17
                         node.args,
                         list(node.users.keys()),
                         node.meta["tensor_meta"].shape,
@@ -189,11 +179,7 @@
                         node_kwargs=node.kwargs
                     )
                 graph.add_node(buddy_node)
-<<<<<<< HEAD
-            pattern_list = [fuse_transpose_matmul, expand_same_shape_eliminate, apply_kv_cache(Llama7BModelConfig())]
-=======
-            pattern_list = [maxpool2d_simplify]
->>>>>>> 93694f17
+            pattern_list = [fuse_transpose_matmul, expand_same_shape_eliminate]
             graph.perform(pattern_list)
             self._imported_graphs.append(graph)
             self._imported_params[graph] = params_flat
