--- conflicted
+++ resolved
@@ -55,11 +55,8 @@
     ReluOp,
     IotaOp,
     SigmoidOp,
-<<<<<<< HEAD
-=======
     ReciprocalOp,
     MeanOp,
->>>>>>> d34f521b
 )
 from .utils import *
 
@@ -515,11 +512,7 @@
         TensorDType.Float32: ir.F32Type.get(),
         TensorDType.Float16: ir.F16Type.get(),
         TensorDType.Int32: ir.IntegerType.get_signless(32),
-<<<<<<< HEAD
-        TensorDType.Bool: ir.IntegerType.get_signless(1)
-=======
         TensorDType.Bool: ir.IntegerType.get_signless(1),
->>>>>>> d34f521b
     }
     input_tensor = symbol_table.get((str(node.args[0]), 0))
     to_cast_type = types_mapping[node.args[1]]
@@ -551,11 +544,7 @@
     From buddy graph ir's `VarMeanOp` operator to two MLIR TOSA `mul`
     operation.
 
-<<<<<<< HEAD
-    Note: By now, this conversion function follows PyTorch's `var_mean` 
-=======
     Note: By now, this conversion function follows PyTorch's `var_mean`
->>>>>>> d34f521b
     semantic.
 
           The conversion procedure can be splited into two steps:
@@ -939,14 +928,10 @@
             permute_result_type, input1, perm_const_op.results[0]
         ).result
     out_shape = node.tensor_meta["shape"]
-<<<<<<< HEAD
-    pad = [0 for _ in range(len(out_shape) - len(pad))] + pad
-=======
     if len(pad) == 1:
         pad = [pad[0]] * 4
     elif len(pad) == 2:
         pad = [pad[0]] * 2 + [pad[1]] * 2
->>>>>>> d34f521b
     kernel_attr = ir._denseI64ArrayAttr(kernel, None)
     stride_attr = ir._denseI64ArrayAttr(stride, None)
     pad_attr = ir._denseI64ArrayAttr(pad, None)
@@ -977,10 +962,6 @@
         )
     return op
 
-<<<<<<< HEAD
-=======
-
->>>>>>> d34f521b
 def convolution2d_op(node: Conv2dOp, symbol_table):
     """
     Import the convolution operation.
@@ -1046,15 +1027,10 @@
     assert input1 != None and weight != None and bias_tensor != None
     stride = node.args[3]
     input_padding = node.args[4]
-<<<<<<< HEAD
-    for i in range(len(input_padding), 4):
-        input_padding = [0] + input_padding
-=======
     if len(input_padding) == 1:
         input_padding = [input_padding[0]] * 4
     elif len(input_padding) == 2:
         input_padding = [input_padding[0]] * 2 + [input_padding[1]] * 2
->>>>>>> d34f521b
     dilation = node.args[5]
     groups = node.args[8]
     out_shape = node.tensor_meta["shape"]
@@ -1067,12 +1043,7 @@
         out_shape = perm_shape
     output = ir.RankedTensorType.get(out_shape, result_element_type)
     stride_attr = ir._denseI64ArrayAttr(stride, None)
-<<<<<<< HEAD
-    if groups > 1:
-        raise NotImplementedError
-=======
     assert groups == 1, 'tosa.conv2d only support one group'
->>>>>>> d34f521b
     if is_kernel_transposed:
         if sum(input_padding) > 0 or sum(dilation) > len(dilation):
             raise NotImplementedError
@@ -1120,10 +1091,6 @@
         )
     return op
 
-<<<<<<< HEAD
-=======
-
->>>>>>> d34f521b
 def relu_op(node: ReluOp, symbol_table):
     """
     Import the tensor relu operation.
@@ -1144,10 +1111,6 @@
 
     return op
 
-<<<<<<< HEAD
-=======
-
->>>>>>> d34f521b
 def iota_op(node: IotaOp, symbol_table):
     """
     Import the tensor iota operation.
@@ -1169,10 +1132,6 @@
 
     return op
 
-<<<<<<< HEAD
-=======
-
->>>>>>> d34f521b
 def sigmoid_op(node: SigmoidOp, symbol_table):
     """
     Import the tensor sigmoid operation.
@@ -1190,8 +1149,6 @@
 
     return op
 
-<<<<<<< HEAD
-=======
 
 def reciprocal_op(node: ReciprocalOp, symbol_table):
     input_tensor = symbol_table.get((str(node.args[0]), 0))
@@ -1249,7 +1206,6 @@
     return ret
 
 
->>>>>>> d34f521b
 ops_registry = {
     "AddOp": add_op,
     "MulOp": mul_op,
@@ -1280,9 +1236,6 @@
     "ReluOp": relu_op,
     "IotaOp": iota_op,
     "SigmoidOp": sigmoid_op,
-<<<<<<< HEAD
-=======
     "ReciprocalOp": reciprocal_op,
     "MeanOp": mean_op,
->>>>>>> d34f521b
 }